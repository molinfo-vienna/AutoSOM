--- conflicted
+++ resolved
@@ -45,13 +45,6 @@
       if: success() || failure()
       run: pydocstyle .
 
-<<<<<<< HEAD
-    # - name: Run tests
-    #   run: pytest
-
-    # - name: Build package
-    #   run: python -m build
-=======
   test:
     runs-on: ubuntu-latest
     steps:
@@ -67,5 +60,4 @@
       run: pip install -r requirements.txt -r requirements-dev.txt
 
     - name: Run tests
-      run: python -m pytest
->>>>>>> d260b17c
+      run: python -m pytest