"""Predicts Sites of Metabolism (SOMs) for unseen data. Uses pairs of molecular
structures (substrate/metabolite) provided in SMILES format.

The script performs the following steps:
1. Parses command-line arguments to get input and output paths, input data type, and filter size.
2. Reads the input data from a CSV file.
3. Ensures necessary columns are present in the data.
4. Converts molecular structures from SMILES to RDKit Mol objects.
<<<<<<< HEAD
5. Curates the data and predicts SoMs for each reaction.
6. Symmetrizes the predicted SoMs.
=======
5. Curates the data and predicts SOMs for each reaction.
6. Symmetrizes the predicted SOMs.
>>>>>>> d260b17c
7. Outputs the annotated data to SDF files.
8. Merges all SOMs from the same substrates and outputs the merged data to a single SDF file.

Command-line arguments:
    -i, --inputPath: str, required
        The path to the input data.
    -o, --outputPath: str, required
        The path for the output data.
    -f, --filter_size: int, optional, default=45
        The maximum number of heavy atoms tolerated in both substrate and metabolite
        prior to running redox matching or MCS matching.
        The runtime can get very high for large molecules.
    -e, --ester_hydrolysis: bool, optional
        Per default, SOMAN annotates ester hydrolyses with the same logic as dealkylation reactions.
        If the -e argument is set, the annotation of ester hydrolysis is consistent with MetaQSAR.

Example usage:
    python run.py -i input.csv -o output/ -f 30 -e
"""

import argparse
import os
import shutil
from datetime import datetime

import numpy as np
import pandas as pd
from rdkit.Chem import PandasTools  # type: ignore
from rdkit.Chem import MolFromSmiles, MolToInchiKey
from tqdm import tqdm

<<<<<<< HEAD
from src.annotator import annotate_soms
from src.utils import (check_and_collapse_substrate_id, concat_lists, log,
                       symmetrize_soms)
=======
from src.autosom import annotate_soms
from src.utils import (
    check_and_collapse_substrate_id,
    concat_lists,
    log,
    symmetrize_soms,
)
>>>>>>> d260b17c

np.random.seed(seed=42)
tqdm.pandas()


if __name__ == "__main__":
    start = datetime.now()
    parser = argparse.ArgumentParser("Predicting SOMs for unseen data.")

    parser.add_argument(
        "-i",
        "--inputPath",
        type=str,
        required=True,
        help="The path to the input data.",
    )

    parser.add_argument(
        "-o",
        "--outputPath",
        type=str,
        required=True,
        help="The path for the output data.",
    )

    parser.add_argument(
        "-f",
        "--filter_size",
        type=int,
        required=False,
        default=45,
        help="The maximum number of heavy atoms tolerated in both substrate and metabolite \
              prior to running redox matching or MCS matching.\
              The runtime can get very high for large molecules.",
    )

    parser.add_argument(
        "-e",
        "--ester_hydrolysis",
        required=False,
        help="Per default, SOMAN annotates ester hydrolyses with \
            the same logic as dealkylation reactions.\
                If the -e argument is set, the annotation \
                    of ester hydrolysis is consistent with MetaQSAR.",
        action=argparse.BooleanOptionalAction,
    )

    args = parser.parse_args()

    logger_path = os.path.join(args.outputPath, "logs.txt")

    if os.path.exists(args.outputPath):
        shutil.rmtree(args.outputPath)
    os.makedirs(args.outputPath)

    data = pd.read_csv(args.inputPath, header="infer")

    data["substrate_mol"] = data.substrate_smiles.map(MolFromSmiles)
    data["metabolite_mol"] = data.metabolite_smiles.map(MolFromSmiles)

    log(logger_path, f"Data set contains {len(data)} reactions.")

<<<<<<< HEAD
    # Predict SoMs
=======
    # Predict SOMs
    params = (logger_path, args.filter_size, args.ester_hydrolysis)
>>>>>>> d260b17c
    data[["soms", "annotation_rule"]] = data.progress_apply(
        lambda x: annotate_soms(
            params,
            (x.substrate_mol, x.substrate_id),
            (x.metabolite_mol, x.metabolite_id),
        ),
        axis=1,
        result_type="expand",
    )
<<<<<<< HEAD
=======

>>>>>>> d260b17c
    # Re-annotate topologically symmetric SoMs
    data["soms"] = data.apply(
        lambda x: symmetrize_soms(x.substrate_mol, x.soms), axis=1
    )

    # Output annotations
    PandasTools.WriteSDF(
        df=data,
        out=os.path.join(args.outputPath, "substrates.sdf"),
        molColName="substrate_mol",
        properties=[column for column in data.columns if "mol" not in column],
    )

    PandasTools.WriteSDF(
        df=data,
        out=os.path.join(args.outputPath, "metabolites.sdf"),
        molColName="metabolite_mol",
        properties=[column for column in data.columns if "mol" not in column],
    )

    data.to_csv(
        os.path.join(args.outputPath, "annotated_data.csv"),
        columns=[column for column in data.columns if "mol" not in column],
        header=True,
        index=False,
    )

    # Merge all soms from the same substrates and output annotated data
    # One substrate can undergo multiple reactions, leading to multiple metabolites.
    # This step merges all the soms from the same substrate and outputs the data
    # in a single SDF file.

    data["substrate_inchikey"] = data["substrate_mol"].map(MolToInchiKey)
    data["metabolite_inchikey"] = data["metabolite_mol"].map(MolToInchiKey)

    data_grouped = data.groupby("substrate_inchikey", as_index=False).agg(
        {"soms": concat_lists, "substrate_id": check_and_collapse_substrate_id}
    )
    # Get only the first entry if multiple entries exist for the same substrate
    data_grouped_first = data.groupby("substrate_inchikey", as_index=False).first()[
        [
            column
            for column in data.columns
            if "metabolite" not in column
            and "annotation_rule" not in column
            and "soms" not in column
        ]
    ]
    data_grouped_first["substrate_id"] = data_grouped_first["substrate_id"].astype(int)

    data_merged = data_grouped.merge(data_grouped_first, how="inner")

    PandasTools.WriteSDF(
        df=data_merged,
        out=os.path.join(args.outputPath, "merged.sdf"),
        idName="substrate_id",
        molColName="substrate_mol",
        properties=[column for column in data_merged.columns if "mol" not in column],
    )

    log(
        logger_path,
        f"Average number of soms per compound: \
        {round(np.mean(np.array([len(lst) for lst in data_merged.soms.values])), 2)}",
    )
    log(logger_path, f"Total runtime: {datetime.now() - start}")<|MERGE_RESOLUTION|>--- conflicted
+++ resolved
@@ -6,13 +6,8 @@
 2. Reads the input data from a CSV file.
 3. Ensures necessary columns are present in the data.
 4. Converts molecular structures from SMILES to RDKit Mol objects.
-<<<<<<< HEAD
-5. Curates the data and predicts SoMs for each reaction.
-6. Symmetrizes the predicted SoMs.
-=======
 5. Curates the data and predicts SOMs for each reaction.
 6. Symmetrizes the predicted SOMs.
->>>>>>> d260b17c
 7. Outputs the annotated data to SDF files.
 8. Merges all SOMs from the same substrates and outputs the merged data to a single SDF file.
 
@@ -44,11 +39,6 @@
 from rdkit.Chem import MolFromSmiles, MolToInchiKey
 from tqdm import tqdm
 
-<<<<<<< HEAD
-from src.annotator import annotate_soms
-from src.utils import (check_and_collapse_substrate_id, concat_lists, log,
-                       symmetrize_soms)
-=======
 from src.autosom import annotate_soms
 from src.utils import (
     check_and_collapse_substrate_id,
@@ -56,7 +46,6 @@
     log,
     symmetrize_soms,
 )
->>>>>>> d260b17c
 
 np.random.seed(seed=42)
 tqdm.pandas()
@@ -119,12 +108,8 @@
 
     log(logger_path, f"Data set contains {len(data)} reactions.")
 
-<<<<<<< HEAD
-    # Predict SoMs
-=======
     # Predict SOMs
     params = (logger_path, args.filter_size, args.ester_hydrolysis)
->>>>>>> d260b17c
     data[["soms", "annotation_rule"]] = data.progress_apply(
         lambda x: annotate_soms(
             params,
@@ -134,10 +119,6 @@
         axis=1,
         result_type="expand",
     )
-<<<<<<< HEAD
-=======
-
->>>>>>> d260b17c
     # Re-annotate topologically symmetric SoMs
     data["soms"] = data.apply(
         lambda x: symmetrize_soms(x.substrate_mol, x.soms), axis=1
